--- conflicted
+++ resolved
@@ -24,12 +24,8 @@
 
         # Adjust the current translation for the camera offset
         R_cur, T_cur = cur_rt[:3, :3], cur_rt[:3, 3]
-<<<<<<< HEAD
-        print(T_cur)
-=======
         camera_offset = np.array([0.2286, 0, 0.5715])  # Static transform offset from odometry to camera frame
         T_cur += camera_offset
->>>>>>> 594fc8b3
 
         # Get current patch
         cur_patch = cv2.warpPerspective(cur_image, H, dsize=patch_size)
