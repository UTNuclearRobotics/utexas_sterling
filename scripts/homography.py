"""
Size of a square on the calibration chessboard is 100mm
"""

"""
TR-98 Zhang "A flexible technique for.."
H - Homography
Hx = x'
Where x is in frame 1, and x' is the point in frame 2, or the homography point.
Often x is expressed as a "model point" for a frontal-parallel chessboard
x' is as imaged in a real image

How do I compute a homography?
Direct Linear Transformation -> DLT

[
H1 H2 H3
H4 H5 H6
H7 H8 H9
] *
[
X
Y
W
] =
[
H1 * X + H2 * X + H3 * X,
..Y
..W
]

cv.getPerspectiveTransform does all of this for us

Explicit representation of a calibrated homography

Camera Calibration
Intrinsic Parameters <-- Unique to the camera
Extrinsic Parameters <-- Position and orientation of the camera (actually, transformation about the camera)

Camera Intrinsic Matrix
K = [
    fx gamma u0
    0   fy   v0
    0   0   1
]

Understanding K (or A in Zhang's paper)

I = 
[
1 0 0 
0 1 0
0 0 1
]

*

[
X
Y
1
]

[
1 0 0 -> 1 * X + 0 * Y + 0 * 1 [X]
0 1 0 -> 0 * X + 1 * Y + 0 * 1 [Y]
0 0 1 -> 0 * X + 0 * Y + 1 * 1 [1]
]

[
a 0 0 -> 1 * X + 0 * Y + 0 * 1 [aX]
0 1 0 -> 0 * X + 1 * Y + 0 * 1 [Y]
0 0 1 -> 0 * X + 0 * Y + 1 * 1 [1]
]

[
a 0 0 -> a * X + 0 * Y + 0 * 1 [aX]
0 b 0 -> 0 * X + b * Y + 0 * 1 [bY]
0 0 1 -> 0 * X + 0 * Y + 1 * 1 [1]
]

GAMMA NEVER EVER MATTERS ON ANY REAL CAMERA, SO LET'S FORGET IT

a = b = f -> focal length

[fX fY 1]

(u0, v0) -> Principal Point -> Center of the image coordinate system

Well, where is u0, v0 in the image coordinates as represented on the computer?
    That's at 0,0, the upper left pixel
    So, we want to translate our image coordinates so u0, v0 is in the center.

[
a 0 u0  -> a * X + 0 * Y + u0 * 1 [aX + u0]
0 b v0  -> 0 * X + b * Y + v0 * 1 [bY + v0]
0 0 1   -> 0 * X + 0 * Y + 1  * 1 [1]
]

You can assume:
fx = fy
(u0, v0) is the center of the image
gamma = 0

SO, you really only need focal length

So, if your homography is Identity, then it's picking pixels from.. the upper left-hand corner
[
1 0 u0
0 1 v0
0 0 1
]

This just moves the principal point to the correct location

And what if we wanted to zoom in?

Easy enough

[
f 0 u0
0 f v0
0 0 1
]

Will magnify by f -> focal length

So, what's up with alpha & beta

Picture the image pixels
A = width of pixel
B = height of pixel
f = focal length
alpha = f*A
beta = f*B

Camera Extrinsic Matrix <-- Projective, taking a 3D point down to 2D homogeneous coordinates
[
R1 R2 R3 Tx
R1 R2 R3 Ty
R1 R2 R3 Tz
]           ^- T

Rigid Transform about the camera
[
R R R Tx
R R R Ty
R R R Tz
0 0 0 1
]

Applying a Rigid Transformation

[
R R R Tx -- (X * R + Y * R + Z * R + 1 * Tx)
R R R Ty
R R R Tz
0 0 0 1
] *

[
X
Y
Z
W OR 1
]

[
X
Y
Z
1
]


Let's suppose that I'm projecting a 3D point into 2D

X = [X, Y, Z, W] = (X/W, Y/W, Z/W)
x = [X, Y, W] = (X/W, Y/W)

<X, Y, W> ~= 2 * <X, Y, W> = We don't know W, but Z is a valid W
<X, Y, 1> ~= <2X, 2Y, 2>
<X/Z, Y/Z>

Ideal Projection <-- Not subject to camera intrinsics
R R R Tx
R R R Ty
R R R Tz
]
We took Z from 3D we made it W for 2D (and dropped the 3D W)

Ideal Projection from a Rigid Transformation <-- Is the camera extrinsic matrix

Calibrated Homography
H_calibrated = K * [R R T]

H <-- Computed from a chessboard
H^-1 * H = [R1 R2 T]
Rigid Transform =
[R1 R2 R1xR2 T]

So, if we want to move the chessboard around with the vehicle.

Get

Rigid transform in frame i
Rigid transform from IMU data for i+1..n (up to 10, but not if the homography drifts off of the camera)

Formula becomes
RT_i <-- Homography to first frame, which just stays as computed from the initial homography chessboard
BEVi = from chessboard
BEVvideo_frame,0 <-- from chessboard
BEVvideo_frame,i..(n) <-- from IMU

RT_i^-1 * RT_imu ->> Turn this into R R T - H_ideal
H = K * h_ideal


class HomographyFromChessboard

class HomographyTransformed
    Use IMURTsByTimestamp to tranform homography into other video frames

class ImageDataForTraining
    BEV_ts,0 CUR_IMAGE * HomographyFromChessboard
    BEV_ts - 1..n IMAGE_ts-1..n * HomographyTransformed_ts - 1..n

    "Good" image for timestamp + n vicreg into past images (transformed by homography)
    for each timestamp

Training the representation input vector requires IMURTsByTimestamp, ImagesByTimestamp, HomographyFromChessboard
    HomographyTransformed, and puts it into ImageDataForTraining

How do we build a ground image for a bag? A BEV picture of the ground?

Images -> BEV (with Rigid Transform)
Use Rigid Transform to compute relative homographies onto a larger plane.
    The resultant homography is not constrained to the model (0,0),(64,64) model, but lives in coordinates
    on this larger plane

Costmap is just that computation after applying the scoring function neural net

Metric calibration
5 images of chessboard from different views
Cannot be coparallel


"""

import cv2
import numpy as np
import os
import torch
import pickle
import math

<<<<<<< HEAD
from cam_calibration import CameraIntrinsics
=======
from camera_intrinsics import CameraIntrinsics
from tqdm import tqdm
>>>>>>> f9795425

def compute_model_chessboard(rows, cols):
    model_chessboard = np.zeros((rows * cols, 2), dtype=np.float32)
    midpoint_row = rows / 2
    midpoint_col = cols / 2
    for row in range(0, rows):
        for col in range(0, cols):
            model_chessboard[row * cols + col, 0] = (col + 0.5) - midpoint_col
            model_chessboard[row * cols + col, 1] = (row + 0.5) - midpoint_row
    return model_chessboard

class Homography:
    def __init__(self, homography_tensor):
        self.homography_tensor = homography_tensor

class HomographyFromChessboardImage(Homography):
    def __init__(self, image, cb_rows, cb_cols):
        super().__init__(torch.eye(3))
        self.image = image
        self.chessboard_size = (cb_rows, cb_cols)

        # Get image chessboard corners, cartesian NX2
        gray = cv2.cvtColor(image, cv2.COLOR_BGR2GRAY)
        ret, corners = cv2.findChessboardCorners(gray, (cb_cols, cb_rows), None)
        corners = corners.reshape(-1, 2)

        # Get model chessboard corners, cartesian NX2
        model_chessboard = self.compute_model_chessboard(cb_rows, cb_cols)

        H, mask = cv2.findHomography(model_chessboard, corners, cv2.RANSAC)
        print(H)
        K, K_inv = CameraIntrinsics().get_camera_calibration_matrix()

        # Assign global variables
        self.H = H
        self.RT = self.decompose_homography(H, K)
        self.K = K

        # Transform model chessboard points to image points
        transformed_model_corners = self.transform_points(model_chessboard.T, H)
        transformed_model_pts = transformed_model_corners.T.reshape(-1, 1, 2).astype(np.float32)
        self.draw_corner_image(transformed_model_pts, ret)

        # birds_eye_view = self.get_BEV_perspective_transform(model_chessboard, corners)
        birds_eye_view = self.get_BEV(image, K, H)

    def get_homography_matrix(self):
        return self.H

    def get_rotation_translation_matrix(self):
        return self.RT

    def draw_corner_image(self, corners, ret):
        image = self.image.copy()
        if ret:
            print("Chessboard corners found!")
            # Draw the corners on the image
            cv2.drawChessboardCorners(image, self.chessboard_size, corners, ret)
            cv2.imshow("Chessboard Corners", image)
        else:
            cv2.imshow("Loaded Image", image)
            print("Chessboard corners not found.")

        cv2.waitKey(0)  # Wait for a key press to close the window
        cv2.destroyAllWindows()

<<<<<<< HEAD
=======
    def compute_model_chessboard(self, rows, cols, square_size=0.1):
        """Compute the model chessboard points with physical dimensions."""
        model_chessboard = np.zeros((rows * cols, 2), dtype=np.float32)
        for row in range(rows):
            for col in range(cols):
                model_chessboard[row * cols + col, 0] = col * square_size
                model_chessboard[row * cols + col, 1] = row * square_size
        return model_chessboard

>>>>>>> f9795425
    def cart_to_hom(self, points):
        """Convert Cartesian coordinates to homogeneous coordinates."""
        ones = np.ones((1, points.shape[1]))
        return np.vstack((points, ones))

    def hom_to_cart(self, points):
        """Convert homogeneous coordinates to Cartesian coordinates."""
        points /= points[-1, :]
        return points[:-1, :]

    def transform_points(self, points, H):
        """Transform points using the homography matrix."""
        hom_points = self.cart_to_hom(points)
        transformed_points = H @ hom_points
        return self.hom_to_cart(transformed_points)

    def decompose_homography(self, H, K):
        """
        Decomposes a homography matrix H into a 4x4 transformation matrix RT
        using OpenCV's decomposeHomographyMat and selecting the valid decomposition.

        Args:
            H (np.ndarray): 3x3 homography matrix.
            K (np.ndarray): 3x3 intrinsic camera matrix.

        Returns:
            np.ndarray: 4x4 transformation matrix RT combining rotation and translation.
        """
        # Normalize the homography using the intrinsic matrix
        K_inv = np.linalg.inv(K)
        normalized_H = K_inv @ H

        # Decompose the homography matrix
        num_decompositions, rotations, translations, normals = cv2.decomposeHomographyMat(normalized_H, K)

        # Logic to select the correct decomposition
        best_index = -1
        max_z_translation = -np.inf  # Example criterion: largest positive translation in Z-axis
        for i in range(num_decompositions):
            # Ensure the plane normal points towards the camera (positive Z-axis)
            normal_z = normals[i][2]
            translation_z = translations[i][2]

            if normal_z > 0 and translation_z > max_z_translation:
                max_z_translation = translation_z
                best_index = i

        if best_index == -1:
            raise ValueError("No valid decomposition found.")

        # Use the selected decomposition
        R = rotations[best_index]
        t = translations[best_index].flatten()

        # Create the 4x4 transformation matrix
        RT = np.eye(4, dtype=np.float32)
        RT[:3, :3] = R
        RT[:3, 3] = t

        return RT

    def get_BEV_perspective_transform(self, model_chessboard, corners, scale_factor=1000):
        """
        Generates a bird's-eye view of the chessboard in the image using the calibrated homography.

        Args:
            model_chessboard (np.ndarray): The model chessboard points (NX2) in real-world units.
            corners (np.ndarray): The detected chessboard corners in the image (NX2).
            scale_factor (float): The scale factor to convert from real-world units to pixels.

        Returns:
            np.ndarray: The warped bird's-eye view image.
        """
        image = self.image.copy()

        # Scale model chessboard points to desired output pixel size
        model_chessboard_scaled = model_chessboard * scale_factor

        # Compute the destination image size
        min_x, min_y = np.min(model_chessboard_scaled, axis=0)
        max_x, max_y = np.max(model_chessboard_scaled, axis=0)
        width = int(max_x - min_x)
        height = int(max_y - min_y)

        # Adjust model points to have the origin at (0, 0)
        model_chessboard_scaled[:, 0] -= min_x
        model_chessboard_scaled[:, 1] -= min_y

        # Select the four outer corners of the chessboard
        cb_rows, cb_cols = self.chessboard_size
        indices = [
            0,  # Top-left corner
            cb_cols - 1,  # Top-right corner
            (cb_rows * cb_cols) - 1,  # Bottom-right corner
            (cb_rows - 1) * cb_cols,  # Bottom-left corner
        ]

        # Prepare source (image) and destination (model) points
        src_pts = corners[indices].astype(np.float32)
        dst_pts = model_chessboard_scaled[indices].astype(np.float32)

        # Compute the perspective transform matrix from image to model coordinates
        M = cv2.getPerspectiveTransform(src_pts, dst_pts)

        # Warp the image to obtain the bird's-eye view
        birdseye_view = cv2.warpPerspective(image, M, (width, height))

        return birdseye_view

    def get_BEV(self, image, K, H):
        """
        Args:
            image: The original image.
            K: Camera intrinsic matrix.
            H: Homography matrix from model chessboard to image chessboard.
        """
        # TODO: Somehow get the dimensions to transform into?
        # Perform a translation to shift the image into frame to see the entire trapezoid
        image = image.copy()
        height, width = image.shape[:2]

        # Define the corners of the original image
        img_corners = np.array([[0, 0], [width, 0], [width, height], [0, height]], dtype=np.float32)
        print("Image corners:   ", img_corners)
        transformed_corners = cv2.perspectiveTransform(np.array([img_corners]), K @ np.linalg.inv(H))[0]
        print("Transformed image corners:   ", transformed_corners)

        # Find the bounding box that contains all the transformed points
        min_x = min(transformed_corners[:, 0])
        max_x = max(transformed_corners[:, 0])
        min_y = min(transformed_corners[:, 1])
        max_y = max(transformed_corners[:, 1])

        # Compute the width and height of the bounding box
        new_width = int(max_x - min_x)
        new_height = int(max_y - min_y)
        print("X:   ", min_x)
        print("Y:   ", min_y)

        # Adjust the transformation matrix to account for the translation
        translation_matrix = np.array([[1, 0, width], [0, 1, 0], [0, 0, 1]])

        # Warp the image to obtain the bird's-eye view
        birdseye_view = cv2.warpPerspective(image, translation_matrix @ K @ np.linalg.inv(H), (width * 2, height * 2))

        self.plot_transformed_corners(transformed_corners)

        # Display the result
        cv2.imshow("BEV", birdseye_view)
        cv2.waitKey(0)
        cv2.destroyAllWindows()

    def plot_transformed_corners(self, transformed_corners):
        # Find the bounding box that contains all the transformed points
        min_x = min(transformed_corners[:, 0])
        max_x = max(transformed_corners[:, 0])
        min_y = min(transformed_corners[:, 1])
        max_y = max(transformed_corners[:, 1])

        # Compute the width and height of the bounding box
        new_width = int(max_x - min_x)
        new_height = int(max_y - min_y)

        # Create a larger canvas to accommodate all the transformed points
        canvas = np.zeros((new_height, new_width, 3), dtype=np.uint8)

        # Translate the points to fit within the new canvas
        translated_corners = transformed_corners - [min_x, min_y]

        # Define the color and thickness for the circles and lines
        color = (0, 255, 0)  # Green color
        thickness = 2

        # Draw circles at each transformed corner
        for corner in translated_corners:
            x, y = int(corner[0]), int(corner[1])
            cv2.circle(canvas, (x, y), 5, color, thickness)

        # Draw lines connecting the corners to form a polygon
        num_corners = len(translated_corners)
        for i in range(num_corners):
            start_point = (int(translated_corners[i][0]), int(translated_corners[i][1]))
            end_point = (
                int(translated_corners[(i + 1) % num_corners][0]),
                int(translated_corners[(i + 1) % num_corners][1]),
            )
            cv2.line(canvas, start_point, end_point, color, thickness)

        # Print the height and width of the canvas
        print(f"Canvas height: {canvas.shape[0]}")
        print(f"Canvas width: {canvas.shape[1]}")

        # Display the result
        cv2.imshow("Image with Transformed Corners", canvas)
        cv2.waitKey(0)
        cv2.destroyAllWindows()


class RobotDataAtTimestep:
    def __init__(self, file_path):
        # Load the .pkl file
        with open(file_path, "rb") as f:
            self.data = pickle.load(f)

        # Ensure the file contains the expected keys
        required_keys = {"image", "imu", "odom"}
        if not required_keys.issubset(self.data.keys()):
            raise ValueError(f"The .pkl file must contain the keys: {required_keys}")

        # Determine the number of timesteps from one of the keys
        self.nTimesteps = len(self.data["image"])

    def getNTimesteps(self):
        """Return the number of timesteps."""
        return self.nTimesteps

    def getImageAtTimestep(self, idx):
        """Return the image at the given timestep index."""
        img_data = self.data["image"][idx]["data"]
        return cv2.imdecode(img_data, cv2.IMREAD_COLOR)

        if 0 <= idx < self.nTimesteps:
            image_data = self.data["image"][idx]
            if isinstance(image_data, dict):
                # Handle the dictionary (e.g., extract the 'data' field)
                image_data = image_data.get("data", None)  # Adjust based on actual structure
                if image_data is None:
                    raise TypeError("No 'data' field found in the image dictionary.")
            return torch.tensor(image_data, dtype=torch.float32)
        else:
            raise IndexError("Index out of range for timesteps.")

    def getIMUAtTimestep(self, idx):
        """Return the IMU data as a 4x4 matrix at the given timestep index."""
        if 0 <= idx < self.nTimesteps:
            imu_data = self.data["imu"][idx]

            # Extract relevant data from the dictionary
            orientation = imu_data["orientation"]  # Should be a 4-element vector
            angular_velocity = imu_data["angular_velocity"]  # Should be a 3-element vector
            linear_acceleration = imu_data["linear_acceleration"]  # Should be a 3-element vector

            # Convert to tensors
            orientation_tensor = torch.tensor(orientation, dtype=torch.float32)  # 4 elements
            angular_velocity_tensor = torch.tensor(angular_velocity, dtype=torch.float32)  # 3 elements
            linear_acceleration_tensor = torch.tensor(linear_acceleration, dtype=torch.float32)  # 3 elements

            # Pad the angular velocity and linear acceleration tensors with zeros to make them 4-element tensors
            angular_velocity_tensor = torch.cat([angular_velocity_tensor, torch.zeros(1, dtype=torch.float32)])
            linear_acceleration_tensor = torch.cat([linear_acceleration_tensor, torch.zeros(1, dtype=torch.float32)])

            # Combine the tensors into a 4x4 matrix (by stacking them row-wise)
            imu_matrix = torch.stack(
                [
                    orientation_tensor,
                    angular_velocity_tensor,
                    linear_acceleration_tensor,
                    torch.zeros(4, dtype=torch.float32),
                ],
                dim=0,
            )

            return imu_matrix

        else:
            raise IndexError("Index out of range for timesteps.")

    def getOdomAtTimestep(self, idx):
        """Return the IMU data as a 4x4 matrix at the given timestep index."""
        if 0 <= idx < self.nTimesteps:
            odom_data = self.data["odom"][idx]

            # Extract position and quaternion from the pose
            position = np.array(odom_data["pose"][:3], dtype=np.float32)  # x, y, z position
            quaternion = np.array(odom_data["pose"][3:], dtype=np.float32)  # quaternion (qx, qy, qz, qw)

            # Construct the 4x4 transformation matrix
            transformation_matrix = np.eye(4, dtype=np.float32)  # 4x4 identity matrix

            # Set the translation part (position)
            transformation_matrix[:3, 3] = position

            # Convert quaternion to rotation matrix and set it
            rotation_matrix = self.quaternion_to_rotation_matrix(quaternion)
            transformation_matrix[:3, :3] = rotation_matrix

            return transformation_matrix

    def quaternion_to_rotation_matrix(self, quaternion):
        """Convert a quaternion to a 3x3 rotation matrix using PyTorch."""
        qx, qy, qz, qw = quaternion

        # Compute the rotation matrix using the quaternion
        R = torch.tensor(
            [
                [1 - 2 * (qy**2 + qz**2), 2 * (qx * qy - qw * qz), 2 * (qx * qz + qw * qy)],
                [2 * (qx * qy + qw * qz), 1 - 2 * (qx**2 + qz**2), 2 * (qy * qz - qw * qx)],
                [2 * (qx * qz - qw * qy), 2 * (qy * qz + qw * qx), 1 - 2 * (qx**2 + qy**2)],
            ],
            dtype=torch.float32,
        )

        return R


"""
Inertial frame "the tape x in the drone cage"
Base link cur where the robot is
Base link past where the robot was
Base link to camera

Inertial frame * base link * base link to camera -- Do some magic -- BEV image
Inertial frame * base link past * base link to camera -- Do some magic -- BEV image in the past

Transform from cur to past

(Inertial frame * base link)^-1 <-- inverse * (Inertial frame * base link past) = cur_to_past
Assume the inertial frame is identity
base link^-1 * base link past = cur_to_past

Assume that base link to camera is always the same..
Meaning it was the same in the inertial frame
And in the current frame
And in the past frame

Determining how the camera moved is now just cur_to_past
The past orientation of the camera with respect to the homography is just
cur_to_past * rt_to_calibrated_homography = cool_tranform
Turn cool_tranform into a calibrated homography
[   R1 R2 R3   T
    0           1
]

[R1 R2 T] = calibrated_hom_past

Turn it into something you can use to get the same BEV image patch

At the current frame it is cv2.warpImage(cur_image, H)
In the past frame it is cv2.warpImage(past_image, K * calibrated_hom_past)
"""


class FramePlusHistory:
    def __init__(self, robot_data, start_frame, history_size=10):
        self.robot_data = robot_data  # Instance of RobotDataAtTimestep
        self.start_frame = start_frame  # The frame at the current timestep
        self.history_size = history_size  # The size of the history
        self.frames = self.getImagesHistory(start_frame)

    def getImagesHistory(self, idx):
        """Return the image at the given timestep along with images from previous `history_size` timesteps."""
        # Ensure the history does not go out of bounds (e.g., at the start of the dataset)
        start_idx = max(0, idx - self.history_size)
        end_idx = idx

        # Collect the images from the history
        history_images = []
        for i in range(end_idx - 1, start_idx - 1, -1):
            image = self.robot_data.getImageAtTimestep(i)
            history_images.append(image)

        return history_images


def draw_patch_corners_on_image(image, homography, patch_size=(128, 128)):
    """
    Draws the corners of a patch on the original image using the given homography.

    Args:
        image: Original image (numpy array).
        homography: Homography matrix mapping patch space to image space.
        patch_size: Size of the patch (width, height).

    Returns:
        Image with patch corners drawn.
    """
    # Define the corners of the patch in the patch coordinate space
    patch_corners = np.array(
        [[0, 0, 1], [patch_size[0], 0, 1], [0, patch_size[0], 1], [patch_size[0], patch_size[0], 1]]
    ).T  # Shape (3, 4)

    # Transform the patch corners to the original image coordinate space
    transformed_corners = homography @ patch_corners
    transformed_corners /= transformed_corners[2, :]  # Normalize by the third row
    transformed_corners = transformed_corners[:2, :].T.astype(int)  # Convert to (x, y) integers

    # Draw the corners on the image
    image_with_corners = image.copy()
    for corner in transformed_corners:
        cv2.circle(image_with_corners, tuple(corner), radius=5, color=(0, 0, 255), thickness=-1)

    # Optionally, connect the corners to form a polygon
    cv2.polylines(image_with_corners, [transformed_corners], isClosed=True, color=(0, 255, 0), thickness=2)

    return image_with_corners


def ComputeVicRegData(K, rt_to_calibrated_homography, robot_data, history_size=10):
    """
    Args:
        K: Camera intrinsic matrix.
        rt_to_calibrated_homography: Homography from the chessboard image.
        robot_data: Instance of RobotDataAtTimestep.
        history_size: Number of timesteps to consider in the past.
    Returns:
        patches: List of patches for each timestep.
    """
    n_timesteps = 500
    # n_timesteps = robot_data.getNTimesteps()
    patches = []

    # Loops through entire dataset
    for timestep in tqdm(range(490, n_timesteps), desc="Processing patches at timesteps"):
        cur_image = robot_data.getImageAtTimestep(timestep)
        cur_rt = robot_data.getOdomAtTimestep(timestep)

        # Get past patches from current frame
        # frame_history = FramePlusHistory(robot_data, start_frame=timestep, history_size=history_size).frames

        timestep_patches = []

        # Get current patch
        cur_homography = rt_to_calibrated_homography[:3, [0, 1, 3]]
        cur_patch = cv2.warpPerspective(cur_image, cur_homography, dsize=(128, 128))

        # Draw the patch corners in the original image
        # cur_image_with_corners = draw_patch_corners_on_image(cur_image, np.linalg.inv(cur_homography))
        cv2.imshow("Current Patch Corners", cur_patch)
        cv2.waitKey(1)

        timestep_patches.append(cur_patch)

        for past_hist in range(1, history_size):
            past_timestep = timestep - past_hist

            # Get past image
            past_image = robot_data.getImageAtTimestep(past_timestep)
            cv2.imshow("Past image{past_hist}", past_image)
            cv2.waitKey(5)

            # Get homography from past image
            past_rt = robot_data.getOdomAtTimestep(past_timestep)
            cur_to_past_rt = np.linalg.inv(past_rt) @ cur_rt
            cool_transform = cur_to_past_rt @ rt_to_calibrated_homography
            calibrated_hom_past = cool_transform[:3, [0, 1, 3]]
            # print("Calibrated homography past matrix:   ", calibrated_hom_past)

            past_patch = cv2.warpPerspective(past_image, K @ calibrated_hom_past, dsize=(128, 128))
            timestep_patches.append(past_patch)

        patches.append(timestep_patches)

    return patches


def stitch_patches_in_grid(patches, grid_size=None, gap_size=10, gap_color=(255, 255, 255)):
    # Determine the grid size if not provided
    if grid_size is None:
        num_patches = len(patches)
        grid_cols = math.ceil(math.sqrt(num_patches))
        grid_rows = math.ceil(num_patches / grid_cols)
    else:
        grid_rows, grid_cols = grid_size

    # Get the dimensions of the patches (assuming all patches are the same size)
    patch_height, patch_width, _ = patches[0].shape

    # Create a blank canvas to hold the grid with gaps
    grid_height = grid_rows * patch_height + (grid_rows - 1) * gap_size
    grid_width = grid_cols * patch_width + (grid_cols - 1) * gap_size
    canvas = np.full((grid_height, grid_width, 3), gap_color, dtype=np.uint8)

    # Place each patch in the appropriate position on the canvas
    for idx, patch in enumerate(patches):
        row = idx // grid_cols
        col = idx % grid_cols
        start_y = row * (patch_height + gap_size)
        start_x = col * (patch_width + gap_size)
        canvas[start_y : start_y + patch_height, start_x : start_x + patch_width] = patch

    return canvas


if __name__ == "__main__":
    script_path = os.path.abspath(__file__)
    script_dir = os.path.dirname(script_path)
    image_dir = script_dir + "/homography/"
    path_to_image = image_dir + "raw_image.jpg"

    image = cv2.imread(path_to_image)
    chessboard_homography = HomographyFromChessboardImage(image, 8, 6)

    H = chessboard_homography.get_homography()
    H_calibrated = chessboard_homography.get_calibrated_homography()
    K, _ = CameraIntrinsics().get_camera_calibration_matrix()

    robot_data = RobotDataAtTimestep(
        os.path.join(script_dir, "../bags/panther_ahg_courtyard_1/panther_ahg_courtyard_1.pkl")
    )

    print(H_calibrated)
    # vicreg_data = ComputeVicRegData(K, H_calibrated, robot_data, 10)

    # Get the current image from robot_data
"""
    current_image = robot_data.getImageAtTimestep(5)
    patch_images = stitch_patches_in_grid(vicreg_data[5])

    #cv2.imshow("Original Image", current_image)
    cv2.imshow("Patches Grid", patch_images)
    cv2.waitKey(0)
    cv2.destroyAllWindows()
    """

# Show the current image side by side with the vicreg_data
# show_images_separately(current_image, vicreg_data[5])

# Access the frames (history) for the current timestep
# print(f"Image history for timestep 15:")
# for i, img in enumerate(frame_history.frames):
#   print(f"Image {frame_history.start_frame-i}: {img}")

# if ret:
#     criteria = (cv2.TERM_CRITERIA_EPS + cv2.TERM_CRITERIA_MAX_ITER, 100, 0.001)
#     corners = cv2.cornerSubPix(gray, corners, (11, 11), (-1, -1),
#         criteria)<|MERGE_RESOLUTION|>--- conflicted
+++ resolved
@@ -254,12 +254,8 @@
 import pickle
 import math
 
-<<<<<<< HEAD
-from cam_calibration import CameraIntrinsics
-=======
 from camera_intrinsics import CameraIntrinsics
 from tqdm import tqdm
->>>>>>> f9795425
 
 def compute_model_chessboard(rows, cols):
     model_chessboard = np.zeros((rows * cols, 2), dtype=np.float32)
@@ -326,18 +322,6 @@
         cv2.waitKey(0)  # Wait for a key press to close the window
         cv2.destroyAllWindows()
 
-<<<<<<< HEAD
-=======
-    def compute_model_chessboard(self, rows, cols, square_size=0.1):
-        """Compute the model chessboard points with physical dimensions."""
-        model_chessboard = np.zeros((rows * cols, 2), dtype=np.float32)
-        for row in range(rows):
-            for col in range(cols):
-                model_chessboard[row * cols + col, 0] = col * square_size
-                model_chessboard[row * cols + col, 1] = row * square_size
-        return model_chessboard
-
->>>>>>> f9795425
     def cart_to_hom(self, points):
         """Convert Cartesian coordinates to homogeneous coordinates."""
         ones = np.ones((1, points.shape[1]))
