import argparse
import math
import os
import pickle

import cv2
import numpy as np
import torch
from cam_calibration import CameraIntrinsics
from homography_from_chessboard import HomographyFromChessboardImage
from homography_util import *
from tqdm import tqdm
from utils import *

class Homography:
    def __init__(self, homography_tensor):
        self.homography_tensor = homography_tensor


class FiddlyBEVHomography:
    def __init__(self, in_cb_image, cb_rows, cb_cols):
        self.in_cb_image = in_cb_image
        self.cb_rows = cb_rows
        self.cb_cols = cb_cols

    def extract_chessboard_points(self):
        # Get image chessboard corners, cartesian NX2
        gray = cv2.cvtColor(self.in_cb_image, cv2.COLOR_BGR2GRAY)
        ret, corners = cv2.findChessboardCorners(gray, (self.cb_cols, self.cb_rows), None)
        corners = corners.reshape(-1, 2)


<<<<<<< HEAD
class HomographyFromChessboardImage(Homography):
    def __init__(self, image, cb_rows, cb_cols):
        super().__init__(torch.eye(3))
        self.image = image
        self.cb_rows = cb_rows
        self.cb_cols = cb_cols
        self.chessboard_size = (cb_rows, cb_cols)

        # Get image chessboard corners, cartesian NX2
        gray = cv2.cvtColor(image, cv2.COLOR_BGR2GRAY)
        ret, corners = cv2.findChessboardCorners(gray, (cb_cols, cb_rows), None)
        self.corners = corners.reshape(-1, 2)
        self.cb_tile_width, vanishing_point = self.chessboard_tile_width()

        # Get model chessboard corners, cartesian NX2
        self.model_chessboard = compute_model_chessboard(cb_rows, cb_cols, self.cb_tile_width, center_at_zero=False)

        self.H, mask = cv2.findHomography(self.corners, self.model_chessboard, cv2.RANSAC)
        self.K, K_inv = CameraIntrinsics().get_camera_calibration_matrix()
        self.RT = self.decompose_homography(self.H, self.K)

        # Transform model chessboard points to image points
        self.transformed_model_corners = self.transform_points(
            self.model_chessboard.T, self.get_homography_model_to_image()
        )
        self.transformed_model_corners = self.transformed_model_corners.T.reshape(-1, 2).astype(np.float32)
        # print("transformed_model_corners:   ", transformed_model_corners)
        # print("corners:   ", corners)
        # print("Diff:    ", transformed_model_corners - corners)
        
        # TODO: Scale the chessboard corners to get BEV of entire image
        # Vanishing point?
        # Use camera intrinsics?
        self.scaled_corners = self.corners
        
    def get_homography_image_to_model(self):
        return self.H

    def get_homography_model_to_image(self):
        return np.linalg.inv(self.H)

    def get_rotation_translation_matrix(self):
        return self.RT

    def chessboard_tile_width(self):
        """Calculate the maximum distance between two consecutive corners in each row of the chessboard."""
        # Sort corners by y value to group them by rows
        sorted_corners = sorted(self.corners, key=lambda x: x[1])

        # Split sorted_corners into rows
        interval = self.cb_cols
        rows = [sorted_corners[i * interval : (i + 1) * interval] for i in range(len(sorted_corners) // interval)]

        # Calculate distances between consecutive points in each row
        cb_tile_width = 0
        for row in rows:
            row.sort(key=lambda x: x[0])
            for i in range(len(row) - 1):
                distance = np.linalg.norm(np.array(row[i]) - np.array(row[i + 1]))
                cb_tile_width = max(cb_tile_width, distance)

        # Fit lines to columns
        columns = list(zip(*rows))
        col_lines = []
        for col in columns:
            col = np.array(col)
            [vx, vy, x0, y0] = cv2.fitLine(col, cv2.DIST_L2, 0, 0.01, 0.01)
            col_lines.append((vx, vy, x0, y0))
            slope = vy / vx
            print(f"Column: y = {slope} * (x - {x0}) + {y0}")

        # Compute vanishing point for columns
        vanishing_point = compute_intersection(col_lines[0], col_lines[-1])

        return cb_tile_width, vanishing_point

    def validate_homography(self):
        keepRunning = True
        counter = 0
        cv2.namedWindow("Chessboard")

        while keepRunning:
            match counter % 3:
                case 0:
                    rend_image = draw_points(self.image, self.corners, color=(255, 0, 0))
                    cv2.setWindowTitle("Chessboard", "Original corners")
                case 1:
                    rend_image = draw_points(self.image, self.transformed_model_corners, color=(0, 255, 0))
                    cv2.setWindowTitle("Chessboard", "Transformed model corners")
                case 2:
                    rend_image = draw_points(self.image, self.scaled_corners, color=(0, 0, 255))
                    cv2.setWindowTitle("Chessboard", "Scaled corners")
            counter += 1
            cv2.imshow("Chessboard", rend_image)
            key = cv2.waitKey(0)
            if key == 113:  # Hitting 'q' quits the program
                keepRunning = False
        exit(0)

    def transform_points(self, points, H):
        """Transform points using the homography matrix."""
        hom_points = cart_to_hom(points)
        transformed_points = H @ hom_points
        return hom_to_cart(transformed_points)

    def decompose_homography(self, H, K):
        """
        Decomposes a homography matrix H into a 4x4 transformation matrix RT
        using OpenCV's decomposeHomographyMat and selecting the valid decomposition.

        Args:
            H (np.ndarray): 3x3 homography matrix.
            K (np.ndarray): 3x3 intrinsic camera matrix.

        Returns:
            np.ndarray: 4x4 transformation matrix RT combining rotation and translation.
        """
        # Normalize the homography using the intrinsic matrix
        K_inv = np.linalg.inv(K)
        normalized_H = K_inv @ H

        # Decompose the homography matrix
        num_decompositions, rotations, translations, normals = cv2.decomposeHomographyMat(normalized_H, K)

        # Logic to select the correct decomposition
        best_index = -1
        max_z_translation = -np.inf  # Example criterion: largest positive translation in Z-axis
        for i in range(num_decompositions):
            # Ensure the plane normal points towards the camera (positive Z-axis)
            normal_z = normals[i][2]
            translation_z = translations[i][2]

            if normal_z > 0 and translation_z > max_z_translation:
                max_z_translation = translation_z
                best_index = i

        if best_index == -1:
            raise ValueError("No valid decomposition found.")

        # Use the selected decomposition
        R = rotations[best_index]
        t = translations[best_index].flatten()

        # Create the 4x4 transformation matrix
        RT = np.eye(4, dtype=np.float32)
        RT[:3, :3] = R
        RT[:3, 3] = t

        return RT

    def plot_BEV_chessboard(self):
        image = self.image.copy()
        H = self.get_homography_image_to_model()
        dimensions = (int(self.cb_tile_width * (self.cb_cols - 1)), int(self.cb_tile_width * (self.cb_rows - 1)))
        warped_image = cv2.warpPerspective(image, H, dsize=dimensions)

        cv2.imshow("BEV", warped_image)
        cv2.waitKey(0)
        cv2.destroyAllWindows()
        exit(0)

    def plot_BEV_full(self, image, K, H):
        # TODO: Get BEV of entire image
        image = image.copy()
        height, width = image.shape[:2]

        # Define the corners of the original image
        img_corners = np.array([[0, 0], [width, 0], [width, height], [0, height]], dtype=np.float32)
        # print("Image corners:   ", img_corners)

        # Compute the transformed corners
        # K_inv * RRT
        inv_H = np.linalg.inv(H)
        transformation_matrix = K @ inv_H
        transformed_corners = cv2.perspectiveTransform(np.array([img_corners]), transformation_matrix)[0]
        # print("Transformed image corners:   ", transformed_corners)

        # Calculate the bounding box of the transformed corners
        min_x = np.min(transformed_corners[:, 0])
        max_x = np.max(transformed_corners[:, 0])
        min_y = np.min(transformed_corners[:, 1])
        max_y = np.max(transformed_corners[:, 1])
        # print("Translated image corners:   ", translated_corners)

        # Compute new dimensions
        new_width = int(np.ceil(max_x - min_x))
        new_height = int(np.ceil(max_y - min_y))

        # Adjust the transformation matrix to account for translation
        translation_matrix = np.array([[1, 0, -min_x], [0, 1, -min_y], [0, 0, 1]], dtype=np.float32)

        # Scale the translated corners to the desired width
        translated_corners = cv2.perspectiveTransform(np.array([transformed_corners]), translation_matrix)[0]
        scale_factor = width / new_width
        scaled_corners = translated_corners * scale_factor

        # Warp the image to get BEV
        combined_matrix = translation_matrix @ transformation_matrix
        warped_image = cv2.warpPerspective(image, transformation_matrix, dsize=(new_width, new_height))
        # Print the warped image dimensions
        warped_image = cv2.resize(warped_image, dsize=(width, int(new_height * (width / new_width))))
        warped_image = cv2.resize(warped_image, (width, height))
        cv2.polylines(warped_image, [scaled_corners.astype(int)], isClosed=True, color=(0, 255, 0), thickness=2)

        # Display the result
        cv2.imshow("Translated Corners", warped_image)
        cv2.waitKey(0)
        cv2.destroyAllWindows()
        exit(0)
=======
>>>>>>> 29c0bc15


class RobotDataAtTimestep:
    def __init__(self, file_path):
        # Load the .pkl file
        with open(file_path, "rb") as f:
            self.data = pickle.load(f)

        # Ensure the file contains the expected keys
        required_keys = {"image", "imu", "odom"}
        if not required_keys.issubset(self.data.keys()):
            raise ValueError(f"The .pkl file must contain the keys: {required_keys}")

        # Determine the number of timesteps from one of the keys
        self.nTimesteps = len(self.data["image"])

    def getNTimesteps(self):
        """Return the number of timesteps."""
        return self.nTimesteps

    def getImageAtTimestep(self, idx):
        """Return the image at the given timestep index."""
        img_data = self.data["image"][idx]["data"]
        return cv2.imdecode(img_data, cv2.IMREAD_COLOR)

        if 0 <= idx < self.nTimesteps:
            image_data = self.data["image"][idx]
            if isinstance(image_data, dict):
                # Handle the dictionary (e.g., extract the 'data' field)
                image_data = image_data.get("data", None)  # Adjust based on actual structure
                if image_data is None:
                    raise TypeError("No 'data' field found in the image dictionary.")
            return torch.tensor(image_data, dtype=torch.float32)
        else:
            raise IndexError("Index out of range for timesteps.")

    def getIMUAtTimestep(self, idx):
        """Return the IMU data as a 4x4 matrix at the given timestep index."""
        if 0 <= idx < self.nTimesteps:
            imu_data = self.data["imu"][idx]

            # Extract relevant data from the dictionary
            orientation = imu_data["orientation"]  # Should be a 4-element vector
            angular_velocity = imu_data["angular_velocity"]  # Should be a 3-element vector
            linear_acceleration = imu_data["linear_acceleration"]  # Should be a 3-element vector

            # Convert to tensors
            orientation_tensor = torch.tensor(orientation, dtype=torch.float32)  # 4 elements
            angular_velocity_tensor = torch.tensor(angular_velocity, dtype=torch.float32)  # 3 elements
            linear_acceleration_tensor = torch.tensor(linear_acceleration, dtype=torch.float32)  # 3 elements

            # Pad the angular velocity and linear acceleration tensors with zeros to make them 4-element tensors
            angular_velocity_tensor = torch.cat([angular_velocity_tensor, torch.zeros(1, dtype=torch.float32)])
            linear_acceleration_tensor = torch.cat([linear_acceleration_tensor, torch.zeros(1, dtype=torch.float32)])

            # Combine the tensors into a 4x4 matrix (by stacking them row-wise)
            imu_matrix = torch.stack(
                [
                    orientation_tensor,
                    angular_velocity_tensor,
                    linear_acceleration_tensor,
                    torch.zeros(4, dtype=torch.float32),
                ],
                dim=0,
            )

            return imu_matrix

        else:
            raise IndexError("Index out of range for timesteps.")

    def getOdomAtTimestep(self, idx):
        """Return the IMU data as a 4x4 matrix at the given timestep index."""
        if 0 <= idx < self.nTimesteps:
            odom_data = self.data["odom"][idx]

            # Extract position and quaternion from the pose
            position = np.array(odom_data["pose"][:3], dtype=np.float32)  # x, y, z position
            quaternion = np.array(odom_data["pose"][3:], dtype=np.float32)  # quaternion (qx, qy, qz, qw)

            # Construct the 4x4 transformation matrix
            transformation_matrix = np.eye(4, dtype=np.float32)  # 4x4 identity matrix

            # Set the translation part (position)
            transformation_matrix[:3, 3] = position

            # Convert quaternion to rotation matrix and set it
            rotation_matrix = self.quaternion_to_rotation_matrix(quaternion)
            transformation_matrix[:3, :3] = rotation_matrix

            return transformation_matrix

    def quaternion_to_rotation_matrix(self, quaternion):
        """Convert a quaternion to a 3x3 rotation matrix using PyTorch."""
        qx, qy, qz, qw = quaternion

        # Compute the rotation matrix using the quaternion
        R = torch.tensor(
            [
                [1 - 2 * (qy**2 + qz**2), 2 * (qx * qy - qw * qz), 2 * (qx * qz + qw * qy)],
                [2 * (qx * qy + qw * qz), 1 - 2 * (qx**2 + qz**2), 2 * (qy * qz - qw * qx)],
                [2 * (qx * qz - qw * qy), 2 * (qy * qz + qw * qx), 1 - 2 * (qx**2 + qy**2)],
            ],
            dtype=torch.float32,
        )

        return R


class FramePlusHistory:
    def __init__(self, robot_data, start_frame, history_size=10):
        self.robot_data = robot_data  # Instance of RobotDataAtTimestep
        self.start_frame = start_frame  # The frame at the current timestep
        self.history_size = history_size  # The size of the history
        self.frames = self.getImagesHistory(start_frame)

    def getImagesHistory(self, idx):
        """Return the image at the given timestep along with images from previous `history_size` timesteps."""
        # Ensure the history does not go out of bounds (e.g., at the start of the dataset)
        start_idx = max(0, idx - self.history_size)
        end_idx = idx

        # Collect the images from the history
        history_images = []
        for i in range(end_idx - 1, start_idx - 1, -1):
            image = self.robot_data.getImageAtTimestep(i)
            history_images.append(image)

        return history_images


def draw_patch_corners_on_image(image, homography, patch_size=(128, 128)):
    """
    Draws the corners of a patch on the original image using the given homography.

    Args:
        image: Original image (numpy array).
        homography: Homography matrix mapping patch space to image space.
        patch_size: Size of the patch (width, height).

    Returns:
        Image with patch corners drawn.
    """
    # Define the corners of the patch in the patch coordinate space
    patch_corners = np.array(
        [[0, 0, 1], [patch_size[0], 0, 1], [0, patch_size[0], 1], [patch_size[0], patch_size[0], 1]]
    ).T  # Shape (3, 4)

    # Transform the patch corners to the original image coordinate space
    transformed_corners = homography @ patch_corners
    transformed_corners /= transformed_corners[2, :]  # Normalize by the third row
    transformed_corners = transformed_corners[:2, :].T.astype(int)  # Convert to (x, y) integers

    # Draw the corners on the image
    image_with_corners = image.copy()
    for corner in transformed_corners:
        cv2.circle(image_with_corners, tuple(corner), radius=5, color=(0, 0, 255), thickness=-1)

    # Optionally, connect the corners to form a polygon
    cv2.polylines(image_with_corners, [transformed_corners], isClosed=True, color=(0, 255, 0), thickness=2)

    return image_with_corners


def ComputeVicRegData(K, rt_to_calibrated_homography, robot_data, history_size=10):
    """
    Args:
        K: Camera intrinsic matrix.
        rt_to_calibrated_homography: Homography from the chessboard image.
        robot_data: Instance of RobotDataAtTimestep.
        history_size: Number of timesteps to consider in the past.
    Returns:
        patches: List of patches for each timestep.
    """
    n_timesteps = 500
    # n_timesteps = robot_data.getNTimesteps()
    patches = []

    # Loops through entire dataset
    for timestep in tqdm(range(490, n_timesteps), desc="Processing patches at timesteps"):
        cur_image = robot_data.getImageAtTimestep(timestep)
        cur_rt = robot_data.getOdomAtTimestep(timestep)

        # Get past patches from current frame
        # frame_history = FramePlusHistory(robot_data, start_frame=timestep, history_size=history_size).frames

        timestep_patches = []

        # Get current patch
        cur_homography = rt_to_calibrated_homography[:3, [0, 1, 3]]
        cur_patch = cv2.warpPerspective(cur_image, cur_homography, dsize=(128, 128))

        # Draw the patch corners in the original image
        # cur_image_with_corners = draw_patch_corners_on_image(cur_image, np.linalg.inv(cur_homography))
        cv2.imshow("Current Patch Corners", cur_patch)
        cv2.waitKey(1)

        timestep_patches.append(cur_patch)

        for past_hist in range(1, history_size):
            past_timestep = timestep - past_hist

            # Get past image
            past_image = robot_data.getImageAtTimestep(past_timestep)
            cv2.imshow("Past image{past_hist}", past_image)
            cv2.waitKey(5)

            # Get homography from past image
            past_rt = robot_data.getOdomAtTimestep(past_timestep)
            cur_to_past_rt = np.linalg.inv(past_rt) @ cur_rt
            cool_transform = cur_to_past_rt @ rt_to_calibrated_homography
            calibrated_hom_past = cool_transform[:3, [0, 1, 3]]
            # print("Calibrated homography past matrix:   ", calibrated_hom_past)

            past_patch = cv2.warpPerspective(past_image, K @ calibrated_hom_past, dsize=(128, 128))
            timestep_patches.append(past_patch)

        patches.append(timestep_patches)

    return patches


def stitch_patches_in_grid(patches, grid_size=None, gap_size=10, gap_color=(255, 255, 255)):
    # Determine the grid size if not provided
    if grid_size is None:
        num_patches = len(patches)
        grid_cols = math.ceil(math.sqrt(num_patches))
        grid_rows = math.ceil(num_patches / grid_cols)
    else:
        grid_rows, grid_cols = grid_size

    # Get the dimensions of the patches (assuming all patches are the same size)
    patch_height, patch_width, _ = patches[0].shape

    # Create a blank canvas to hold the grid with gaps
    grid_height = grid_rows * patch_height + (grid_rows - 1) * gap_size
    grid_width = grid_cols * patch_width + (grid_cols - 1) * gap_size
    canvas = np.full((grid_height, grid_width, 3), gap_color, dtype=np.uint8)

    # Place each patch in the appropriate position on the canvas
    for idx, patch in enumerate(patches):
        row = idx // grid_cols
        col = idx % grid_cols
        start_y = row * (patch_height + gap_size)
        start_x = col * (patch_width + gap_size)
        canvas[start_y : start_y + patch_height, start_x : start_x + patch_width] = patch

    return canvas


def parse_args():
    parser = argparse.ArgumentParser(description="Homography")
    parser.add_argument("--val", "-v", action="store_true", help="Show plots to validate homography")
    parser.add_argument("--bev", action="store_true", help="Show plot of BEV image of the chessboard region")
    parser.add_argument("--bev_full", action="store_true", help="Show plot of the BEV of the whole image")
    return parser.parse_args()


if __name__ == "__main__":
    script_path = os.path.abspath(__file__)
    script_dir = os.path.dirname(script_path)
    args = parse_args()

    # Load the image
    image_dir = script_dir + "/homography/"
    image_file = "raw_image.jpg"
    image = cv2.imread(os.path.join(image_dir, image_file))

    chessboard_homography = HomographyFromChessboardImage(image, 8, 6)

    match args:
        case _ if args.val:
            chessboard_homography.validate_homography()
        case _ if args.bev:
            chessboard_homography.plot_BEV_chessboard()
        case _ if args.bev_full:
            chessboard_homography.plot_BEV_full()

    H = chessboard_homography.get_homography_image_to_model()

    # RT = chessboard_homography.get_rotation_translation_matrix()
    # K, _ = CameraIntrinsics().get_camera_calibration_matrix()

    # robot_data = RobotDataAtTimestep(
    #     os.path.join(script_dir, "../bags/panther_ahg_courtyard_1/panther_ahg_courtyard_1.pkl")
    # )

    # for idx in range(0, robot_data.getNTimesteps()):
    #     camera_image = robot_data.getImageAtTimestep(idx)
    #     cur_patch = cv2.warpPerspective(camera_image, H, dsize=(128, 128))
    #     cv2.imshow("camera_image", camera_image)
    #     cv2.imshow("cur_patch", cur_patch)
    #     cv2.waitKey(1)

    # vicreg_data = ComputeVicRegData(K, H_calibrated, robot_data, 10)

    # Get the current image from robot_data
"""
    current_image = robot_data.getImageAtTimestep(5)
    patch_images = stitch_patches_in_grid(vicreg_data[5])

    #cv2.imshow("Original Image", current_image)
    cv2.imshow("Patches Grid", patch_images)
    cv2.waitKey(0)
    cv2.destroyAllWindows()
    """

# Show the current image side by side with the vicreg_data
# show_images_separately(current_image, vicreg_data[5])

# Access the frames (history) for the current timestep
# print(f"Image history for timestep 15:")
# for i, img in enumerate(frame_history.frames):
#   print(f"Image {frame_history.start_frame-i}: {img}")

# if ret:
#     criteria = (cv2.TERM_CRITERIA_EPS + cv2.TERM_CRITERIA_MAX_ITER, 100, 0.001)
#     corners = cv2.cornerSubPix(gray, corners, (11, 11), (-1, -1),
#         criteria)<|MERGE_RESOLUTION|>--- conflicted
+++ resolved
@@ -30,7 +30,6 @@
         corners = corners.reshape(-1, 2)
 
 
-<<<<<<< HEAD
 class HomographyFromChessboardImage(Homography):
     def __init__(self, image, cb_rows, cb_cols):
         super().__init__(torch.eye(3))
@@ -240,8 +239,6 @@
         cv2.waitKey(0)
         cv2.destroyAllWindows()
         exit(0)
-=======
->>>>>>> 29c0bc15
 
 
 class RobotDataAtTimestep:
