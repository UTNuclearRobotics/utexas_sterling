--- conflicted
+++ resolved
@@ -456,11 +456,7 @@
         timestep_patches = []
 
         # Get current patch
-<<<<<<< HEAD
-        cur_patch = cv2.warpPerspective(cur_image, K * rt_to_calibrated_homography[:3, [0, 1, 3]], dsize=(64, 64))
-=======
         cur_patch = cv2.warpPerspective(cur_image, K * rt_to_calibrated_homography[:3, [0, 1, 3]], dsize=(128, 128))
->>>>>>> 4777c31d
         timestep_patches.append(cur_patch)
 
         for past_hist in range(1, history_size):
@@ -476,11 +472,7 @@
             calibrated_hom_past = cool_transform[:3, [0, 1, 3]]
             # print("Calibrated homography past matrix:   ", calibrated_hom_past)
 
-<<<<<<< HEAD
-            past_patch = cv2.warpPerspective(past_image, K * calibrated_hom_past, dsize=(64, 64))
-=======
             past_patch = cv2.warpPerspective(past_image, K * calibrated_hom_past, dsize=(128, 128))
->>>>>>> 4777c31d
             timestep_patches.append(past_patch)
 
         patches.append(timestep_patches)
@@ -544,12 +536,8 @@
     vicreg_data = ComputeVicRegData(K, H_calibrated, robot_data, 10)
 
     # Get the current image from robot_data
-<<<<<<< HEAD
-    current_image = robot_data.getImageAtTimestep(15)
-=======
     timestep = 5
     current_image = robot_data.getImageAtTimestep(timestep+10)
->>>>>>> 4777c31d
     patch_images = stitch_patches_in_grid(vicreg_data[5])
     cv2.imshow("Original Image", current_image)
     cv2.imshow("Patches Grid", patch_images)
