"""
TR-98 Zhang "A flexible technique for.."
H - Homography
Hx = x'
Where x is in frame 1, and x' is the point in frame 2, or the homography point.
Often x is expressed as a "model point" for a frontal-parallel chessboard
x' is as imaged in a real image

How do I compute a homography?
Direct Linear Transformation -> DLT

[
H1 H2 H3
H4 H5 H6
H7 H8 H9
] *
[
X
Y
W
] =
[
H1 * X + H2 * X + H3 * X,
..Y
..W
]

cv.getPerspectiveTransform does all of this for us

Explicit representation of a calibrated homography

Camera Calibration
Intrinsic Parameters <-- Unique to the camera
Extrinsic Parameters <-- Position and orientation of the camera (actually, transformation about the camera)

Camera Intrinsic Matrix
K = [
    fx gamma u0
    0   fy   v0
    0   0   1
]

You can assume:
fx = fy
(u0, v0) is the center of the image
gamma = 0

SO, you really only need focal length

Camera Extrinsic Matrix <-- Projective, taking a 3D point down to 2D homogeneous coordinates
[
R1 R2 R3 Tx
R1 R2 R3 Ty
R1 R2 R3 Tz
]           ^- T

Rigid Transform about the camera
[
R R R Tx
R R R Ty
R R R Tz
0 0 0 1
]

Let's suppose that I'm projecting a 3D point into 2D

X = [X, Y, Z, W] = (X/W, Y/W, Z/W)
x = [X, Y, W] = (X/W, Y/W)

<X, Y, W> ~= 2 * <X, Y, W> = We don't know W, but Z is a valid W
<X, Y, 1> ~= <2X, 2Y, 2>
<X/Z, Y/Z>

Ideal Projection <-- Not subject to camera intrinsics
R R R Tx
R R R Ty
R R R Tz
]
We took Z from 3D we made it W for 2D (and dropped the 3D W)

Ideal Projection from a Rigid Transformation <-- Is the camera extrinsic matrix

Calibrated Homography
H_calibrated = K * [R R T]

H <-- Computed from a chessboard
H^-1 * H = [R1 R2 T]
Rigid Transform =
[R1 R2 R1xR2 T]

So, if we want to move the chessboard around with the vehicle.

Get

Rigid transform in frame i
Rigid transform from IMU data for i+1..n (up to 10, but not if the homography drifts off of the camera)

Formula becomes
RT_i <-- Homography to first frame, which just stays as computed from the initial homography chessboard
BEVi = from chessboard
BEVvideo_frame,0 <-- from chessboard
BEVvideo_frame,i..(n) <-- from IMU

RT_i^-1 * RT_imu ->> Turn this into R R T - H_ideal
H = K * h_ideal


class HomographyFromChessboard

class HomographyTransformed
    Use IMURTsByTimestamp to tranform homography into other video frames

class ImageDataForTraining
    BEV_ts,0 CUR_IMAGE * HomographyFromChessboard
    BEV_ts - 1..n IMAGE_ts-1..n * HomographyTransformed_ts - 1..n

    "Good" image for timestamp + n vicreg into past images (transformed by homography)
    for each timestamp

Training the representation input vector requires IMURTsByTimestamp, ImagesByTimestamp, HomographyFromChessboard
    HomographyTransformed, and puts it into ImageDataForTraining

How do we build a ground image for a bag? A BEV picture of the ground?

Images -> BEV (with Rigid Transform)
Use Rigid Transform to compute relative homographies onto a larger plane.
    The resultant homography is not constrained to the model (0,0),(64,64) model, but lives in coordinates
    on this larger plane

Costmap is just that computation after applying the scoring function neural net

Metric calibration
5 images of chessboard from different views
Cannot be coparallel


"""

import cv2
import numpy as np
import os
import torch
import pickle
import math

from camera_intrinsics import CameraIntrinsics
from tqdm import tqdm


class Homography:
    def __init__(self, homography_tensor):
        self.homography_tensor = homography_tensor


class HomographyFromChessboardImage(Homography):
    def __init__(self, image, cb_rows, cb_cols):
        super().__init__(torch.eye(3))

        # Get image chessboard corners, cartesian NX2
        gray = cv2.cvtColor(image, cv2.COLOR_BGR2GRAY)
        ret, corners = cv2.findChessboardCorners(gray, (cb_cols, cb_rows), None)
        corners = corners.reshape(-1, 2)

        # Get model chessboard corners, cartesian NX2
        model_chessboard = self.compute_model_chessboard(cb_rows, cb_cols)

        self.H, mask = cv2.findHomography(model_chessboard, corners, cv2.RANSAC)
        K, K_inv = CameraIntrinsics().get_camera_calibration_matrix()
        self.H_calibrated = self.decompose_homography(self.H, K_inv)

        ### These 2 images should be the same
        # points_out = H @ self.cart_to_hom(model_chessboard.T)
        # cart_pts_out = self.hom_to_cart(points_out)
        # validate_pts = cart_pts_out.T.reshape(-1, 1, 2).astype(np.float32)
        # self.draw_corner_image(image, (cb_rows, cb_cols), validate_pts, ret)
        # self.draw_corner_image(image, (cb_rows, cb_cols), corners, ret)

    def get_homography(self):
        """
        Return the homography matrix from the chessboard image.
        """
        return self.H

    def get_calibrated_homography(self):
        """
        Return the calibrated homography matrix from the chessboard image.
        """
        return self.H_calibrated

    def draw_corner_image(self, image, chessboard_size, corners, ret):
        if ret:
            print("Chessboard corners found!")
            # Draw the corners on the image
            cv2.drawChessboardCorners(image, chessboard_size, corners, ret)
            cv2.imshow("Chessboard Corners", image)
        else:
            cv2.imshow("Loaded Image", image)
            print("Chessboard corners not found.")

        cv2.waitKey(0)  # Wait for a key press to close the window
        cv2.destroyAllWindows()

    def compute_model_chessboard(self, rows, cols):
        model_chessboard = np.zeros((rows * cols, 2), dtype=np.float32)
        midpoint_row = rows / 2
        midpoint_col = cols / 2
        for row in range(0, rows):
            for col in range(0, cols):
                model_chessboard[row * cols + col, 0] = (col + 0.5) - midpoint_col
                model_chessboard[row * cols + col, 1] = (row + 0.5) - midpoint_row
        return model_chessboard

    def cart_to_hom(self, points):
        row_of_ones = np.ones((1, points.shape[1]))
        return np.vstack((points, row_of_ones))

    def hom_to_cart(self, points):
        w = points[-1]
        cart_pts = points / w
        return cart_pts[:-1]

    def decompose_homography(self, H, K_inv):
        """
        Returns:
            RT: 4x4 transformation matrix.
        """
        H = np.transpose(H)
        h1 = H[0]
        h2 = H[1]
        h3 = H[2]

        L = 1 / np.linalg.norm(np.dot(K_inv, h1))

        r1 = L * np.dot(K_inv, h1)
        r2 = L * np.dot(K_inv, h2)
        r3 = np.cross(r1, r2)

        T = L * np.dot(K_inv, h3)

        R = np.array([[r1], [r2], [r3]])
        R = np.reshape(R, (3, 3))
        U, S, V = np.linalg.svd(R, full_matrices=True)

        U = np.matrix(U)
        V = np.matrix(V)
        R = U * V

        RT = np.eye(4, dtype=np.float32)
        RT[:3, :3] = R
        RT[:3, 3] = T.ravel()
        return RT


"""class RobotDataAtTimestep:
    def __init__(self, nTimesteps):
        print("FILLER")
        self.nTimesteps = nTimesteps

    def getNTimesteps(self):
        return self.nTimesteps
    
    def getImageAtTimestep(self, idx):
        print("FILLER")
        #return the image
    
    def getIMUAtTimestep(self, idx):
        print("FILLER")
        #return the IMU as a 4x4 matrix
    
    def getOdomAtTimestep(self, idx):
        print("FILLER")
        #return the Odom as a 4x4 matrix"""


class RobotDataAtTimestep:
    def __init__(self, file_path):
        # Load the .pkl file
        with open(file_path, "rb") as f:
            self.data = pickle.load(f)

        # Ensure the file contains the expected keys
        required_keys = {"image", "imu", "odom"}
        if not required_keys.issubset(self.data.keys()):
            raise ValueError(f"The .pkl file must contain the keys: {required_keys}")

        # Determine the number of timesteps from one of the keys
        self.nTimesteps = len(self.data["image"])

    def getNTimesteps(self):
        """Return the number of timesteps."""
        return self.nTimesteps

    def getImageAtTimestep(self, idx):
        """Return the image at the given timestep index."""
        img_data = self.data["image"][idx]["data"]
        return cv2.imdecode(img_data, cv2.IMREAD_COLOR)

        if 0 <= idx < self.nTimesteps:
            image_data = self.data["image"][idx]
            if isinstance(image_data, dict):
                # Handle the dictionary (e.g., extract the 'data' field)
                image_data = image_data.get("data", None)  # Adjust based on actual structure
                if image_data is None:
                    raise TypeError("No 'data' field found in the image dictionary.")
            return torch.tensor(image_data, dtype=torch.float32)
        else:
            raise IndexError("Index out of range for timesteps.")

    def getIMUAtTimestep(self, idx):
        """Return the IMU data as a 4x4 matrix at the given timestep index."""
        if 0 <= idx < self.nTimesteps:
            imu_data = self.data["imu"][idx]

            # Extract relevant data from the dictionary
            orientation = imu_data["orientation"]  # Should be a 4-element vector
            angular_velocity = imu_data["angular_velocity"]  # Should be a 3-element vector
            linear_acceleration = imu_data["linear_acceleration"]  # Should be a 3-element vector

            # Convert to tensors
            orientation_tensor = torch.tensor(orientation, dtype=torch.float32)  # 4 elements
            angular_velocity_tensor = torch.tensor(angular_velocity, dtype=torch.float32)  # 3 elements
            linear_acceleration_tensor = torch.tensor(linear_acceleration, dtype=torch.float32)  # 3 elements

            # Pad the angular velocity and linear acceleration tensors with zeros to make them 4-element tensors
            angular_velocity_tensor = torch.cat([angular_velocity_tensor, torch.zeros(1, dtype=torch.float32)])
            linear_acceleration_tensor = torch.cat([linear_acceleration_tensor, torch.zeros(1, dtype=torch.float32)])

            # Combine the tensors into a 4x4 matrix (by stacking them row-wise)
            imu_matrix = torch.stack(
                [
                    orientation_tensor,
                    angular_velocity_tensor,
                    linear_acceleration_tensor,
                    torch.zeros(4, dtype=torch.float32),
                ],
                dim=0,
            )

            return imu_matrix

        else:
            raise IndexError("Index out of range for timesteps.")

    def getOdomAtTimestep(self, idx):
        """Return the IMU data as a 4x4 matrix at the given timestep index."""
        if 0 <= idx < self.nTimesteps:
            odom_data = self.data["odom"][idx]

            # Extract position and quaternion from the pose
            position = np.array(odom_data["pose"][:3], dtype=np.float32)  # x, y, z position
            quaternion = np.array(odom_data["pose"][3:], dtype=np.float32)  # quaternion (qx, qy, qz, qw)

            # Construct the 4x4 transformation matrix
            transformation_matrix = np.eye(4, dtype=np.float32)  # 4x4 identity matrix

            # Set the translation part (position)
            transformation_matrix[:3, 3] = position

            # Convert quaternion to rotation matrix and set it
            rotation_matrix = self.quaternion_to_rotation_matrix(quaternion)
            transformation_matrix[:3, :3] = rotation_matrix

            return transformation_matrix

    def quaternion_to_rotation_matrix(self, quaternion):
        """Convert a quaternion to a 3x3 rotation matrix using PyTorch."""
        qx, qy, qz, qw = quaternion

        # Compute the rotation matrix using the quaternion
        R = torch.tensor(
            [
                [1 - 2 * (qy**2 + qz**2), 2 * (qx * qy - qw * qz), 2 * (qx * qz + qw * qy)],
                [2 * (qx * qy + qw * qz), 1 - 2 * (qx**2 + qz**2), 2 * (qy * qz - qw * qx)],
                [2 * (qx * qz - qw * qy), 2 * (qy * qz + qw * qx), 1 - 2 * (qx**2 + qy**2)],
            ],
            dtype=torch.float32,
        )

        return R


"""
Inertial frame "the tape x in the drone cage"
Base link cur where the robot is
Base link past where the robot was
Base link to camera

Inertial frame * base link * base link to camera -- Do some magic -- BEV image
Inertial frame * base link past * base link to camera -- Do some magic -- BEV image in the past

Transform from cur to past

(Inertial frame * base link)^-1 <-- inverse * (Inertial frame * base link past) = cur_to_past
Assume the inertial frame is identity
base link^-1 * base link past = cur_to_past

Assume that base link to camera is always the same..
Meaning it was the same in the inertial frame
And in the current frame
And in the past frame

Determining how the camera moved is now just cur_to_past
The past orientation of the camera with respect to the homography is just
cur_to_past * rt_to_calibrated_homography = cool_tranform
Turn cool_tranform into a calibrated homography
[   R1 R2 R3   T
    0           1
]

[R1 R2 T] = calibrated_hom_past

Turn it into something you can use to get the same BEV image patch

At the current frame it is cv2.warpImage(cur_image, H)
In the past frame it is cv2.warpImage(past_image, K * calibrated_hom_past)
"""


class FramePlusHistory:
    def __init__(self, robot_data, start_frame, history_size=10):
        self.robot_data = robot_data  # Instance of RobotDataAtTimestep
        self.start_frame = start_frame  # The frame at the current timestep
        self.history_size = history_size  # The size of the history
        self.frames = self.getImagesHistory(start_frame)

    def getImagesHistory(self, idx):
        """Return the image at the given timestep along with images from previous `history_size` timesteps."""
        # Ensure the history does not go out of bounds (e.g., at the start of the dataset)
        start_idx = max(0, idx - self.history_size)
        end_idx = idx

        # Collect the images from the history
        history_images = []
        for i in range(end_idx - 1, start_idx - 1, -1):
            image = self.robot_data.getImageAtTimestep(i)
            history_images.append(image)

        return history_images

def draw_patch_corners_on_image(image, homography, patch_size=(128, 128)):
    """
    Draws the corners of a patch on the original image using the given homography.

    Args:
        image: Original image (numpy array).
        homography: Homography matrix mapping patch space to image space.
        patch_size: Size of the patch (width, height).

    Returns:
        Image with patch corners drawn.
    """
    # Define the corners of the patch in the patch coordinate space
    patch_corners = np.array([
        [0, 0],
        [patch_size[0], 0],
        [0, patch_size[0]],
        [patch_size[0], patch_size[0]]
    ]).T  # Shape (3, 4)

    # Transform the patch corners to the original image coordinate space
    transformed_corners = homography @ patch_corners
    transformed_corners /= transformed_corners[2, :]  # Normalize by the third row
    transformed_corners = transformed_corners[:2, :].T.astype(int)  # Convert to (x, y) integers

    # Draw the corners on the image
    image_with_corners = image.copy()
    for corner in transformed_corners:
        cv2.circle(image_with_corners, tuple(corner), radius=5, color=(0, 0, 255), thickness=-1)

    # Optionally, connect the corners to form a polygon
    cv2.polylines(image_with_corners, [transformed_corners], isClosed=True, color=(0, 255, 0), thickness=2)

    return image_with_corners

def ComputeVicRegData(K, rt_to_calibrated_homography, robot_data, history_size=10):
    """
    Args:
        K: Camera intrinsic matrix.
        rt_to_calibrated_homography: Homography from the chessboard image.
        robot_data: Instance of RobotDataAtTimestep.
        history_size: Number of timesteps to consider in the past.
    Returns:
        patches: List of patches for each timestep.
    """
    n_timesteps = 20
    # n_timesteps = robot_data.getNTimesteps()
    patches = []

    # Loops through entire dataset
    for timestep in tqdm(range(history_size, n_timesteps), desc="Processing patches at timesteps"):
        cur_image = robot_data.getImageAtTimestep(timestep)
        cur_rt = robot_data.getOdomAtTimestep(timestep)

        # Get past patches from current frame
        # frame_history = FramePlusHistory(robot_data, start_frame=timestep, history_size=history_size).frames

        timestep_patches = []

        # Get current patch
<<<<<<< HEAD
        cur_homography = rt_to_calibrated_homography[:3, [0, 1, 3]]
        cur_patch = cv2.warpPerspective(cur_image, cur_homography, dsize=(128, 128))
        
         # Draw the patch corners in the original image
        cur_image_with_corners = draw_patch_corners_on_image(cur_image, np.linalg.inv(cur_homography))
        cv2.imshow('Current Patch Corners', cur_image_with_corners)
        cv2.waitKey(1)

=======
        cur_patch = cv2.warpPerspective(cur_image, rt_to_calibrated_homography[:3, [0, 1, 3]], dsize=(64, 64))
>>>>>>> 5bb550b4
        timestep_patches.append(cur_patch)

        for past_hist in range(1, history_size):
            past_timestep = timestep - past_hist

            # Get past image
            past_image = robot_data.getImageAtTimestep(past_timestep)

            # Get homography from past image
            past_rt = robot_data.getOdomAtTimestep(past_timestep)
            cur_to_past_rt = past_rt @ np.linalg.inv(cur_rt)
            cool_transform = cur_to_past_rt @ rt_to_calibrated_homography
            calibrated_hom_past = cool_transform[:3, [0, 1, 3]]
            # print("Calibrated homography past matrix:   ", calibrated_hom_past)

            past_patch = cv2.warpPerspective(past_image, K @ calibrated_hom_past, dsize=(64, 64))
            timestep_patches.append(past_patch)

        patches.append(timestep_patches)

    return patches


def stitch_patches_in_grid(patches, grid_size=None, gap_size=10, gap_color=(255, 255, 255)):
    # Determine the grid size if not provided
    if grid_size is None:
        num_patches = len(patches)
        grid_cols = math.ceil(math.sqrt(num_patches))
        grid_rows = math.ceil(num_patches / grid_cols)
    else:
        grid_rows, grid_cols = grid_size

    # Get the dimensions of the patches (assuming all patches are the same size)
    patch_height, patch_width, _ = patches[0].shape

    # Create a blank canvas to hold the grid with gaps
    grid_height = grid_rows * patch_height + (grid_rows - 1) * gap_size
    grid_width = grid_cols * patch_width + (grid_cols - 1) * gap_size
    canvas = np.full((grid_height, grid_width, 3), gap_color, dtype=np.uint8)

    # Place each patch in the appropriate position on the canvas
    for idx, patch in enumerate(patches):
        row = idx // grid_cols
        col = idx % grid_cols
        start_y = row * (patch_height + gap_size)
        start_x = col * (patch_width + gap_size)
        canvas[start_y : start_y + patch_height, start_x : start_x + patch_width] = patch

    return canvas


if __name__ == "__main__":
    script_path = os.path.abspath(__file__)
    script_dir = os.path.dirname(script_path)
    image_dir = script_dir + "/homography/"
    path_to_image = image_dir + "raw_image.jpg"

    image = cv2.imread(path_to_image)
    chessboard_homography = HomographyFromChessboardImage(image, 8, 6)

    H = chessboard_homography.get_homography()
    H_calibrated = chessboard_homography.get_calibrated_homography()
    K, _ = CameraIntrinsics().get_camera_calibration_matrix()

    robot_data = RobotDataAtTimestep(
        os.path.join(script_dir, "../bags/panther_ahg_courtyard_1/panther_ahg_courtyard_1.pkl")
    )
    vicreg_data = ComputeVicRegData(K, H_calibrated, robot_data, 10)

    # Get the current image from robot_data
    current_image = robot_data.getImageAtTimestep(5)
    patch_images = stitch_patches_in_grid(vicreg_data[5])

    #cv2.imshow("Original Image", current_image)
    cv2.imshow("Patches Grid", patch_images)
    cv2.waitKey(0)
    cv2.destroyAllWindows()

    # Show the current image side by side with the vicreg_data
    # show_images_separately(current_image, vicreg_data[5])

    # Access the frames (history) for the current timestep
    # print(f"Image history for timestep 15:")
    # for i, img in enumerate(frame_history.frames):
    #   print(f"Image {frame_history.start_frame-i}: {img}")

    # if ret:
    #     criteria = (cv2.TERM_CRITERIA_EPS + cv2.TERM_CRITERIA_MAX_ITER, 100, 0.001)
    #     corners = cv2.cornerSubPix(gray, corners, (11, 11), (-1, -1),
    #         criteria)<|MERGE_RESOLUTION|>--- conflicted
+++ resolved
@@ -497,7 +497,6 @@
         timestep_patches = []
 
         # Get current patch
-<<<<<<< HEAD
         cur_homography = rt_to_calibrated_homography[:3, [0, 1, 3]]
         cur_patch = cv2.warpPerspective(cur_image, cur_homography, dsize=(128, 128))
         
@@ -506,9 +505,6 @@
         cv2.imshow('Current Patch Corners', cur_image_with_corners)
         cv2.waitKey(1)
 
-=======
-        cur_patch = cv2.warpPerspective(cur_image, rt_to_calibrated_homography[:3, [0, 1, 3]], dsize=(64, 64))
->>>>>>> 5bb550b4
         timestep_patches.append(cur_patch)
 
         for past_hist in range(1, history_size):
