--- conflicted
+++ resolved
@@ -4,12 +4,8 @@
 from camera_intrinsics import CameraIntrinsics
 from homography_utils import *
 from utils import *
-<<<<<<< HEAD
-from scipy.optimize import minimize
-=======
 from scipy.optimize import minimize, differential_evolution
 import tkinter as tk
->>>>>>> 3b2687c2
 
 
 class HomographyFromChessboardImage:
@@ -124,9 +120,6 @@
         cv2.destroyAllWindows()
         exit(0)
 
-<<<<<<< HEAD
-    def plot_BEV_full(self, plot_BEV_full=False):
-=======
     import numpy as np
 
     def quadrilateral_area(self, points: np.ndarray) -> float:
@@ -232,18 +225,15 @@
             cv2.waitKey(1)
 
     def plot_BEV_full(self):
->>>>>>> 3b2687c2
         """
-        Plots the bird's-eye view (BEV) image using optimized rectangle parameters.
+        Notes:
+            Optimize a new 3d rectangle (4 corners) to fit full image, maximum possible seen
+            Non-linear optimizer in Python
+            Functions to pass:
+            - generate a rectangle in 3D, centered at 0, rotated a little
+            - x1, y1, and theta to take up as much of the image as possible
         """
 
-<<<<<<< HEAD
-        RT = self.get_rigid_transform()
-        K = self.get_camera_intrinsics()
-
-        # Get optimized parameters
-        theta, x1, y1, x2, y2 = optimize_rectangle_parameters(self.image, RT, K)
-=======
         def objective(params, RT, K, image):
             """
             Objective function to minimize black space while maximizing fit.
@@ -299,7 +289,6 @@
 
         theta, x1, y1, x2, y2 = result.x
         print(f"Optimized Theta: {theta}, x1: {x1}, y1: {y1}, x2: {x2}, y2: {y2}")
->>>>>>> 3b2687c2
 
         # Generate optimized 3D rectangle
         model_rect_3d_hom = compute_model_rectangle_3d_hom(theta, x1, y1, x2, y2)
@@ -313,7 +302,7 @@
         y_dif = abs(y2) + abs(y1)
         dsize = (int(x_dif), int(y_dif))
 
-        # Adjust rectangle for warp perspective
+        # Adjust rectangle for warp perspectiveq
         src_points = model_rect_2d.T[:, :2]
 
         # Define destination points aligned with the bottom
@@ -325,12 +314,6 @@
         # Resize the warped image
         warped_image = cv2.resize(warped_image, (int(dsize[0] / 5), int(dsize[1] / 5)))
 
-<<<<<<< HEAD
-        if plot_BEV_full:
-            plot_BEV(self.image, model_rect_2d, warped_image)
-
-        return H, dsize
-=======
         # Visualization
         keepRunning = True
         counter = 0
@@ -349,4 +332,186 @@
             if key == 113:  # Press 'q' to quit
                 keepRunning = False
         cv2.destroyAllWindows()
->>>>>>> 3b2687c2
+
+import cv2
+import numpy as np
+
+from camera_intrinsics import CameraIntrinsics
+from homography_utils import *
+from utils import *
+from scipy.optimize import minimize
+
+
+class HomographyFromChessboardImage:
+    def __init__(self, image, cb_rows, cb_cols):
+        # super().__init__(torch.eye(3))
+        self.image = image
+        self.cb_rows = cb_rows
+        self.cb_cols = cb_cols
+        self.chessboard_size = (cb_rows, cb_cols)
+
+        # Get image chessboard corners, cartesian NX2
+        gray = cv2.cvtColor(image, cv2.COLOR_BGR2GRAY)
+        ret, corners = cv2.findChessboardCorners(gray, (cb_cols, cb_rows), None)
+        ret, corners = cv2.findChessboardCorners(gray, (cb_cols, cb_rows), None)
+        self.corners = corners.reshape(-1, 2)
+        self.cb_tile_width = int(self.chessboard_tile_width())
+
+        # Get model chessboard corners, cartesian NX2
+        model_chessboard_2d = compute_model_chessboard_2d(cb_rows, cb_cols, self.cb_tile_width, center_at_zero=True)
+        model_chessboard_2d = compute_model_chessboard_2d(cb_rows, cb_cols, self.cb_tile_width, center_at_zero=True)
+
+        self.H, mask = cv2.findHomography(model_chessboard_2d, self.corners, cv2.RANSAC)
+        self.H, mask = cv2.findHomography(model_chessboard_2d, self.corners, cv2.RANSAC)
+        self.K, K_inv = CameraIntrinsics().get_camera_calibration_matrix()
+        self.RT, self.plane_normal, self.plane_distance = decompose_homography(self.H, self.K)
+        self.RT, self.plane_normal, self.plane_distance = decompose_homography(self.H, self.K)
+
+        self.validate_chessboard_2d(model_chessboard_2d)
+
+        # Transform model chessboard 3D points to image points
+        model_chessboard_3d = compute_model_chessboard_3d(cb_rows, cb_cols, self.cb_tile_width, center_at_zero=True)
+        model_chessboard_3d = compute_model_chessboard_3d(cb_rows, cb_cols, self.cb_tile_width, center_at_zero=True)
+        self.validate_chessboard_3d(model_chessboard_3d)
+
+    def validate_chessboard_2d(self, model_chessboard_2d):
+        # Transform model chessboard 2D points to image points
+        self.transformed_model_chessboard_2d = self.transform_points(model_chessboard_2d.T, self.H)
+        self.transformed_model_chessboard_2d = self.transformed_model_chessboard_2d.T.reshape(-1, 2).astype(np.float32)
+        self.transformed_model_chessboard_2d = self.transform_points(model_chessboard_2d.T, self.H)
+        self.transformed_model_chessboard_2d = self.transformed_model_chessboard_2d.T.reshape(-1, 2).astype(np.float32)
+
+    def validate_chessboard_3d(self, model_chessboard_3d):
+        RT = self.get_rigid_transform()
+        K = self.get_camera_intrinsics()
+        self.IEK = K @ RT[:3] @ model_chessboard_3d.T
+        self.model_cb_3d_to_2d = hom_to_cart(self.IEK)
+        return self.model_cb_3d_to_2d
+
+    def get_rigid_transform(self):
+        return self.RT
+
+    def get_camera_intrinsics(self):
+        return self.K
+
+    def get_plane_norm(self):
+        return self.plane_normal
+
+    def get_plane_dist(self):
+        return self.plane_distance
+
+    def chessboard_tile_width(self):
+        """Calculate the maximum distance between two consecutive corners in each row of the chessboard."""
+        # Sort corners by y value to group them by rows
+        sorted_corners = sorted(self.corners, key=lambda x: x[1])
+
+        # Split sorted_corners into rows
+        interval = self.cb_cols
+        rows = [sorted_corners[i * interval : (i + 1) * interval] for i in range(len(sorted_corners) // interval)]
+        rows = [sorted_corners[i * interval : (i + 1) * interval] for i in range(len(sorted_corners) // interval)]
+
+        # Calculate distances between consecutive points in each row
+        cb_tile_width = 0
+        for row in rows:
+            row.sort(key=lambda x: x[0])
+            for i in range(len(row) - 1):
+                distance = np.linalg.norm(np.array(row[i]) - np.array(row[i + 1]))
+                distance = np.linalg.norm(np.array(row[i]) - np.array(row[i + 1]))
+                cb_tile_width = max(cb_tile_width, distance)
+
+        return cb_tile_width
+
+    def validate_homography(self):
+        keepRunning = True
+        counter = 0
+        cv2.namedWindow("Chessboard")
+        while keepRunning:
+            match counter % 3:
+                case 0:
+                    rend_image = draw_points(self.image, self.corners, color=(255, 0, 0))
+                    rend_image = draw_points(self.image, self.corners, color=(255, 0, 0))
+                    cv2.setWindowTitle("Chessboard", "Original corners")
+                case 1:
+                    rend_image = draw_points(self.image, self.transformed_model_chessboard_2d, color=(0, 255, 0))
+                    cv2.setWindowTitle("Chessboard", "Transformed 2D model chessboard corners")
+                    rend_image = draw_points(self.image, self.transformed_model_chessboard_2d, color=(0, 255, 0))
+                    cv2.setWindowTitle("Chessboard", "Transformed 2D model chessboard corners")
+                case 2:
+                    rend_image = draw_points(self.image, self.model_cb_3d_to_2d.T, color=(0, 0, 255))
+                    cv2.setWindowTitle("Chessboard", "Transformed 3D model chessboard corners")
+                    rend_image = draw_points(self.image, self.model_cb_3d_to_2d.T, color=(0, 0, 255))
+                    cv2.setWindowTitle("Chessboard", "Transformed 3D model chessboard corners")
+            counter += 1
+            cv2.imshow("Chessboard", rend_image)
+            key = cv2.waitKey(0)
+            if key == 113:  # Hitting 'q' quits the program
+                keepRunning = False
+        exit(0)
+
+    def transform_points(self, points, H):
+        """Transform points using the homography matrix."""
+        hom_points = cart_to_hom(points)
+        transformed_points = H @ hom_points
+        return hom_to_cart(transformed_points)
+
+    def plot_BEV_chessboard(self):
+        image = self.image.copy()
+        model_chessboard_2d_centered = compute_model_chessboard_2d(
+            self.cb_rows, self.cb_cols, self.cb_tile_width, center_at_zero=False
+        )
+        H, mask = cv2.findHomography(model_chessboard_2d_centered, self.corners, cv2.RANSAC)
+        dimensions = (int(self.cb_tile_width * (self.cb_cols - 1)), int(self.cb_tile_width * (self.cb_rows - 1)))
+        warped_image = cv2.warpPerspective(image, np.linalg.inv(H), dsize=dimensions)
+        H, mask = cv2.findHomography(model_chessboard_2d_centered, self.corners, cv2.RANSAC)
+        dimensions = (int(self.cb_tile_width * (self.cb_cols - 1)), int(self.cb_tile_width * (self.cb_rows - 1)))
+        warped_image = cv2.warpPerspective(image, np.linalg.inv(H), dsize=dimensions)
+
+        cv2.imshow("BEV", warped_image)
+        cv2.waitKey(0)
+        cv2.destroyAllWindows()
+        exit(0)
+
+    def plot_BEV_full(self, plot_BEV_full=False):
+        """
+        Plots the bird's-eye view (BEV) image using optimized rectangle parameters.
+        """
+
+        RT = self.get_rigid_transform()
+        K = self.get_camera_intrinsics()
+
+        # Get optimized parameters
+        theta, x1, y1, x2, y2 = optimize_rectangle_parameters(self.image, RT, K)
+
+        # Generate optimized 3D rectangle
+        model_rect_3d_hom = compute_model_rectangle_3d_hom(theta, x1, y1, x2, y2)
+        model_rect_3d_hom = compute_model_rectangle_3d_hom(theta, x1, y1, x2, y2)
+        model_rect_3d_applied_RT = K @ RT[:3] @ model_rect_3d_hom.T
+        model_rect_2d = hom_to_cart(model_rect_3d_applied_RT)
+
+        # Align rectangle with the bottom of the image
+        model_rect_2d[1] -= model_rect_2d[1].max() - (self.image.shape[0] - 1)
+
+        x_dif = abs(x2) + abs(x1)
+        y_dif = abs(y2) + abs(y1)
+        x_dif = abs(x2) + abs(x1)
+        y_dif = abs(y2) + abs(y1)
+        dsize = (int(x_dif), int(y_dif))
+
+        # Adjust rectangle for warp perspective
+        src_points = model_rect_2d.T[:, :2]
+
+        # Define destination points aligned with the bottom
+        dst_points = np.array([[0, 0], [dsize[0], 0], [dsize[0], dsize[1]], [0, dsize[1]]], dtype=np.float32)
+        dst_points = np.array([[0, 0], [dsize[0], 0], [dsize[0], dsize[1]], [0, dsize[1]]], dtype=np.float32)
+
+        H, _ = cv2.findHomography(src_points, dst_points, cv2.RANSAC)
+        warped_image = cv2.warpPerspective(self.image, H, dsize)
+
+        # Resize the warped image
+        warped_image = cv2.resize(warped_image, (int(dsize[0] / 5), int(dsize[1] / 5)))
+        warped_image = cv2.resize(warped_image, (int(dsize[0] / 5), int(dsize[1] / 5)))
+
+        if plot_BEV_full:
+            plot_BEV(self.image, model_rect_2d, warped_image)
+
+        return H, dsize